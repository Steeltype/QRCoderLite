name: Build, test, pack, push (Release)
on:
  workflow_dispatch:
    inputs:
        releaseNotes:
          description: 'Release Notes (use `n for new line)'     
          required: true     
jobs:  
  build: 
<<<<<<< HEAD
    runs-on: windows-2019 
=======
    runs-on: windows-2022 
>>>>>>> 385eb62a
    env:
        ACTIONS_ALLOW_UNSECURE_COMMANDS: true
    steps:
    - uses: actions/checkout@v1
      name: Checkout Code
     
    - name: Setup MSBuild Path
      uses: microsoft/setup-msbuild@v1      
       
    - name: Setup NuGet
      uses: NuGet/setup-nuget@v1.0.2
     
    - name: Restore NuGet Packages
      run: nuget restore QRCoder.sln
 
    - name: Build library
      run: msbuild QRCoder.sln /p:Configuration=Release /nr:false /t:Rebuild
   
    - name: Upload artifacts
      uses: actions/upload-artifact@v1.0.0
      with:
        name: Compiled project
        path: D:\a\qrcoder\qrcoder

  test:
    needs: build 
<<<<<<< HEAD
    runs-on: windows-2019
=======
    runs-on: windows-2022
>>>>>>> 385eb62a
    steps:   
    - name: Download artifacts
      uses: actions/download-artifact@v1.0.0
      with:
        name: Compiled project
        path: D:\a\qrcoder\qrcoder    
    - name: Run test .NET 3.5
      run: dotnet test -c Release -f net35 --nologo --no-build # No coverage for NET3.5 because of bug in combination with Coverlet+Stron naming
    - name: Run test .NET 4.52
      run: dotnet test -c Release -f net452 --nologo --no-build # No coverage for NET4.5 because of bug in combination with Coverlet+Stron naming
    - name: Run test .NET Core 1.3
      run: dotnet test -c Release -f netcoreapp1.3 --nologo /p:CollectCoverage=true /p:CoverletOutputFormat=opencover
    - name: Run test .NET Core 2.0
      run: dotnet test -c Release -f netcoreapp2.0 --nologo /p:CollectCoverage=true /p:CoverletOutputFormat=opencover
    - name: Run test .NET 5.0
      run: dotnet test -c Release -f net5.0 --nologo --no-build /p:CollectCoverage=true /p:CoverletOutputFormat=opencover
    - name: Run test .NET 5.0 Windows
      run: dotnet test -c Release -f net5.0-windows --nologo --no-build /p:CollectCoverage=true /p:CoverletOutputFormat=opencover
    - name: Run test .NET 6.0
      run: dotnet test -c Release -f net6.0 --nologo --no-build /p:CollectCoverage=true /p:CoverletOutputFormat=opencover
    - name: Run test .NET 6.0 Windows
      run: dotnet test -c Release -f net6.0-windows --nologo --no-build /p:CollectCoverage=true /p:CoverletOutputFormat=opencover
    - name: Codecov update netcoreapp2.0
      uses: codecov/codecov-action@v2
      with:
        token: ${{ secrets.CODECOV_TOKEN }}
        files: ./QRCoderTests/coverage.netcoreapp2.0.opencover.xml
        flags: netcoreapp2.0
    - name: Codecov update net5.0
      uses: codecov/codecov-action@v2
      with:
        token: ${{ secrets.CODECOV_TOKEN }}
        files: ./QRCoderTests/coverage.net5.0.opencover.xml
        flags: net5.0
    - name: Codecov update net5.0-windows
      uses: codecov/codecov-action@v2
      with:
        token: ${{ secrets.CODECOV_TOKEN }}
        files: ./QRCoderTests/coverage.net5.0-windows.opencover.xml
        flags: net5.0-windows
    - name: Codecov update net6.0
      uses: codecov/codecov-action@v2
      with:
        token: ${{ secrets.CODECOV_TOKEN }}
        files: ./QRCoderTests/coverage.net5.0.opencover.xml
        flags: net5.0
    - name: Codecov update net6.0-windows
      uses: codecov/codecov-action@v2
      with:
        token: ${{ secrets.CODECOV_TOKEN }}
        files: ./QRCoderTests/coverage.net5.0-windows.opencover.xml
        flags: net5.0-windows

  pack-push-release:
    needs: test
<<<<<<< HEAD
    runs-on: windows-2019
=======
    runs-on: windows-2022
>>>>>>> 385eb62a
    env:
      GH_PKG_SEC: ${{ secrets.GH_PKG_REPO }}
    steps:   
    - name: Download artifacts
      uses: actions/download-artifact@v1.0.0
      with:
        name: Compiled project
        path: D:\a\qrcoder\qrcoder
    - name: Restore dependencies
      run: dotnet restore
    - name: Get assembly version QRCoder
      run: echo "ASSEM_VER=$([Reflection.Assembly]::Loadfile( $(-join($pwd,"\QRCoder\bin\Release\net40\QRCoder.dll"))).GetName().version.ToString())"  | Out-File -FilePath $Env:GITHUB_ENV -Encoding utf-8 -Append
    - name: Clean assembly version QRCoder
      run: echo "ASSEM_VER_SHT=$($env:ASSEM_VER.substring(0, $env:ASSEM_VER.lastIndexOf(".")))" | Out-File -FilePath $Env:GITHUB_ENV -Encoding utf-8 -Append   
    - name: Get assembly version QRCoder.Xaml
      run: echo "ASSEM_VER_XAML=$([Reflection.Assembly]::Loadfile( $(-join($pwd,"\QRCoder.Xaml\bin\Release\net40\QRCoder.Xaml.dll"))).GetName().version.ToString())"  | Out-File -FilePath $Env:GITHUB_ENV -Encoding utf-8 -Append
    - name: Clean assembly version QRCoder.Xaml
      run: echo "ASSEM_VER_SHT_XAML=$($env:ASSEM_VER_XAML.substring(0, $env:ASSEM_VER_XAML.lastIndexOf(".")))" | Out-File -FilePath $Env:GITHUB_ENV -Encoding utf-8 -Append
    - name: Build QRCoder NuGet package
      run: dotnet pack QRCoder\QRCoder.csproj -c Release --no-build /p:PackageVersion="$env:ASSEM_VER_SHT" /p:PackageReleaseNotes="${{ github.event.inputs.releaseNotes }}"   
    - name: Build QRCoder.Xaml NuGet package
      run: dotnet pack QRCoder.Xaml\QRCoder.Xaml.csproj -c Release --no-build /p:PackageVersion="$env:ASSEM_VER_SHT_XAML" /p:PackageReleaseNotes="${{ github.event.inputs.releaseNotes }}"   
    - name: Publish QRCoder and QRCoder.Xaml to Github packages
      run: dotnet nuget push "**/*.nupkg" --no-symbols --skip-duplicate --api-key $env:GH_PKG_SEC --source https://nuget.pkg.github.com/codebude/index.json
      
    
  clean:
    needs: [build, test, pack-push-release]
    if: always()
<<<<<<< HEAD
    runs-on: windows-2019
=======
    runs-on: windows-2022
>>>>>>> 385eb62a
    steps:
    - name: Delete artifacts
      uses: GeekyEggo/delete-artifact@v1.0.0
      with:
        name: Compiled project<|MERGE_RESOLUTION|>--- conflicted
+++ resolved
@@ -6,12 +6,8 @@
           description: 'Release Notes (use `n for new line)'     
           required: true     
 jobs:  
-  build: 
-<<<<<<< HEAD
+  build:
     runs-on: windows-2019 
-=======
-    runs-on: windows-2022 
->>>>>>> 385eb62a
     env:
         ACTIONS_ALLOW_UNSECURE_COMMANDS: true
     steps:
@@ -38,11 +34,7 @@
 
   test:
     needs: build 
-<<<<<<< HEAD
     runs-on: windows-2019
-=======
-    runs-on: windows-2022
->>>>>>> 385eb62a
     steps:   
     - name: Download artifacts
       uses: actions/download-artifact@v1.0.0
@@ -98,11 +90,7 @@
 
   pack-push-release:
     needs: test
-<<<<<<< HEAD
     runs-on: windows-2019
-=======
-    runs-on: windows-2022
->>>>>>> 385eb62a
     env:
       GH_PKG_SEC: ${{ secrets.GH_PKG_REPO }}
     steps:   
@@ -132,11 +120,7 @@
   clean:
     needs: [build, test, pack-push-release]
     if: always()
-<<<<<<< HEAD
     runs-on: windows-2019
-=======
-    runs-on: windows-2022
->>>>>>> 385eb62a
     steps:
     - name: Delete artifacts
       uses: GeekyEggo/delete-artifact@v1.0.0
