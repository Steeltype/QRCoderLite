name: Build, test (Pull Request)
on:
  pull_request:
    branches:
      - master 
  workflow_dispatch:
jobs:  
  build: 
<<<<<<< HEAD
    runs-on: windows-2019 
=======
    runs-on: windows-2022 
>>>>>>> 385eb62a
    env:
        ACTIONS_ALLOW_UNSECURE_COMMANDS: true
    steps:
    - uses: actions/checkout@v1
      name: Checkout Code

    - name: Install .NET 6
      uses: actions/setup-dotnet@v1
      with:
        dotnet-version: '3.1.x'

    - name: Setup MSBuild Path
      uses: microsoft/setup-msbuild@v1      
       
    - name: Setup NuGet
      uses: NuGet/setup-nuget@v1.0.2
     
    - name: Restore NuGet Packages
      run: nuget restore QRCoder.sln
 
    - name: Build library
      run: msbuild QRCoder.sln /p:Configuration=Release /nr:false /t:Rebuild

    - name: Upload artifacts
      uses: actions/upload-artifact@v1.0.0
      with:
        name: Compiled project
        path: D:\a\qrcoder\qrcoder

  test:
    needs: build 
<<<<<<< HEAD
    runs-on: windows-2019
=======
    runs-on: windows-2022
>>>>>>> 385eb62a
    steps:   
    - name: Download artifacts
      uses: actions/download-artifact@v1.0.0
      with:
        name: Compiled project
        path: D:\a\qrcoder\qrcoder 

    - name: Install .NET 6
      uses: actions/setup-dotnet@v1
      with:
        dotnet-version: '3.1.x' 

    - name: Run test .NET 3.5
      run: dotnet test -c Release -f net35 --nologo --no-build # No coverage for NET3.5 because of bug in combination with Coverlet+Stron naming

    - name: Run test .NET 4.52
      run: dotnet test -c Release -f net452 --nologo --no-build # No coverage for NET4.5 because of bug in combination with Coverlet+Stron naming
<<<<<<< HEAD

    - name: Run test .NET Core 1.3
      run: dotnet test -c Release -f netcoreapp1.3 --nologo /p:CollectCoverage=true /p:CoverletOutputFormat=opencover

=======
    - name: Run test .NET Core 1.3
      run: dotnet test -c Release -f netcoreapp1.3 --nologo /p:CollectCoverage=true /p:CoverletOutputFormat=opencover
>>>>>>> 385eb62a
    - name: Run test .NET Core 2.0
      run: dotnet test -c Release -f netcoreapp2.0 --nologo /p:CollectCoverage=true /p:CoverletOutputFormat=opencover

    - name: Run test .NET 5.0
      run: dotnet test -c Release -f net5.0 --nologo --no-build /p:CollectCoverage=true /p:CoverletOutputFormat=opencover

    - name: Run test .NET 5.0 Windows
      run: dotnet test -c Release -f net5.0-windows --nologo --no-build /p:CollectCoverage=true /p:CoverletOutputFormat=opencover
<<<<<<< HEAD

    - name: Run test .NET 6.0
      run: dotnet test -c Release -f net6.0 --nologo --no-build /p:CollectCoverage=true /p:CoverletOutputFormat=opencover
      
=======
    - name: Run test .NET 6.0
      run: dotnet test -c Release -f net6.0 --nologo --no-build /p:CollectCoverage=true /p:CoverletOutputFormat=opencover
>>>>>>> 385eb62a
    - name: Run test .NET 6.0 Windows
      run: dotnet test -c Release -f net6.0-windows --nologo --no-build /p:CollectCoverage=true /p:CoverletOutputFormat=opencover
    
  clean:
    needs: [build, test]
    if: always()
<<<<<<< HEAD
    runs-on: windows-2019
=======
    runs-on: windows-2022
>>>>>>> 385eb62a
    steps:
    - name: Delete artifacts
      uses: GeekyEggo/delete-artifact@v1.0.0
      with:
        name: Compiled project<|MERGE_RESOLUTION|>--- conflicted
+++ resolved
@@ -6,11 +6,7 @@
   workflow_dispatch:
 jobs:  
   build: 
-<<<<<<< HEAD
     runs-on: windows-2019 
-=======
-    runs-on: windows-2022 
->>>>>>> 385eb62a
     env:
         ACTIONS_ALLOW_UNSECURE_COMMANDS: true
     steps:
@@ -20,7 +16,7 @@
     - name: Install .NET 6
       uses: actions/setup-dotnet@v1
       with:
-        dotnet-version: '3.1.x'
+        dotnet-version: '6.0.1'
 
     - name: Setup MSBuild Path
       uses: microsoft/setup-msbuild@v1      
@@ -42,11 +38,7 @@
 
   test:
     needs: build 
-<<<<<<< HEAD
     runs-on: windows-2019
-=======
-    runs-on: windows-2022
->>>>>>> 385eb62a
     steps:   
     - name: Download artifacts
       uses: actions/download-artifact@v1.0.0
@@ -57,22 +49,17 @@
     - name: Install .NET 6
       uses: actions/setup-dotnet@v1
       with:
-        dotnet-version: '3.1.x' 
+        dotnet-version: '6.0.1' 
 
     - name: Run test .NET 3.5
       run: dotnet test -c Release -f net35 --nologo --no-build # No coverage for NET3.5 because of bug in combination with Coverlet+Stron naming
 
     - name: Run test .NET 4.52
       run: dotnet test -c Release -f net452 --nologo --no-build # No coverage for NET4.5 because of bug in combination with Coverlet+Stron naming
-<<<<<<< HEAD
 
     - name: Run test .NET Core 1.3
       run: dotnet test -c Release -f netcoreapp1.3 --nologo /p:CollectCoverage=true /p:CoverletOutputFormat=opencover
 
-=======
-    - name: Run test .NET Core 1.3
-      run: dotnet test -c Release -f netcoreapp1.3 --nologo /p:CollectCoverage=true /p:CoverletOutputFormat=opencover
->>>>>>> 385eb62a
     - name: Run test .NET Core 2.0
       run: dotnet test -c Release -f netcoreapp2.0 --nologo /p:CollectCoverage=true /p:CoverletOutputFormat=opencover
 
@@ -81,26 +68,17 @@
 
     - name: Run test .NET 5.0 Windows
       run: dotnet test -c Release -f net5.0-windows --nologo --no-build /p:CollectCoverage=true /p:CoverletOutputFormat=opencover
-<<<<<<< HEAD
 
     - name: Run test .NET 6.0
       run: dotnet test -c Release -f net6.0 --nologo --no-build /p:CollectCoverage=true /p:CoverletOutputFormat=opencover
       
-=======
-    - name: Run test .NET 6.0
-      run: dotnet test -c Release -f net6.0 --nologo --no-build /p:CollectCoverage=true /p:CoverletOutputFormat=opencover
->>>>>>> 385eb62a
     - name: Run test .NET 6.0 Windows
       run: dotnet test -c Release -f net6.0-windows --nologo --no-build /p:CollectCoverage=true /p:CoverletOutputFormat=opencover
     
   clean:
     needs: [build, test]
     if: always()
-<<<<<<< HEAD
     runs-on: windows-2019
-=======
-    runs-on: windows-2022
->>>>>>> 385eb62a
     steps:
     - name: Delete artifacts
       uses: GeekyEggo/delete-artifact@v1.0.0
