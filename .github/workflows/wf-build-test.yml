name: Build, test (Pull Request)
on:
  pull_request:
    branches:
      - master 
  workflow_dispatch:
jobs:  
  build: 
    runs-on: windows-2019 
    env:
        ACTIONS_ALLOW_UNSECURE_COMMANDS: true
    steps:
    - uses: actions/checkout@v1
      name: Checkout Code

    - name: Install .NET 6
      uses: actions/setup-dotnet@v1
      with:
<<<<<<< HEAD
        dotnet-version: '6.0.x'
=======
        dotnet-version: '6.0.1'
>>>>>>> d67b153a

    - name: Setup MSBuild Path
      uses: microsoft/setup-msbuild@v1      
       
    - name: Setup NuGet
      uses: NuGet/setup-nuget@v1.0.2
     
    - name: Restore NuGet Packages
      run: nuget restore QRCoder.sln
 
    - name: Build library
      run: msbuild QRCoder.sln /p:Configuration=Release /nr:false /t:Rebuild

    - name: Upload artifacts
      uses: actions/upload-artifact@v1.0.0
      with:
        name: Compiled project
        path: D:\a\qrcoder\qrcoder

  test:
    needs: build 
    runs-on: windows-2019
    steps:   
    - name: Download artifacts
      uses: actions/download-artifact@v1.0.0
      with:
        name: Compiled project
        path: D:\a\qrcoder\qrcoder 

    - name: Install .NET 6
      uses: actions/setup-dotnet@v1
      with:
<<<<<<< HEAD
        dotnet-version: '6.0.x' 
=======
        dotnet-version: '6.0.1' 
>>>>>>> d67b153a

    - name: Run test .NET 3.5
      run: dotnet test -c Release -f net35 --nologo --no-build # No coverage for NET3.5 because of bug in combination with Coverlet+Stron naming

    - name: Run test .NET 4.52
      run: dotnet test -c Release -f net452 --nologo --no-build # No coverage for NET4.5 because of bug in combination with Coverlet+Stron naming

    - name: Run test .NET Core 1.3
      run: dotnet test -c Release -f netcoreapp1.3 --nologo /p:CollectCoverage=true /p:CoverletOutputFormat=opencover

    - name: Run test .NET Core 2.0
      run: dotnet test -c Release -f netcoreapp2.0 --nologo /p:CollectCoverage=true /p:CoverletOutputFormat=opencover

    - name: Run test .NET 5.0
      run: dotnet test -c Release -f net5.0 --nologo --no-build /p:CollectCoverage=true /p:CoverletOutputFormat=opencover

    - name: Run test .NET 5.0 Windows
      run: dotnet test -c Release -f net5.0-windows --nologo --no-build /p:CollectCoverage=true /p:CoverletOutputFormat=opencover

    - name: Run test .NET 6.0
      run: dotnet test -c Release -f net6.0 --nologo --no-build /p:CollectCoverage=true /p:CoverletOutputFormat=opencover

    - name: Run test .NET 6.0 Windows
      run: dotnet test -c Release -f net6.0-windows --nologo --no-build /p:CollectCoverage=true /p:CoverletOutputFormat=opencover
    
  clean:
    needs: [build, test]
    if: always()
    runs-on: windows-2019
    steps:
    - name: Delete artifacts
      uses: GeekyEggo/delete-artifact@v1.0.0
      with:
        name: Compiled project<|MERGE_RESOLUTION|>--- conflicted
+++ resolved
@@ -4,8 +4,8 @@
     branches:
       - master 
   workflow_dispatch:
-jobs:  
-  build: 
+jobs:
+  build:
     runs-on: windows-2019 
     env:
         ACTIONS_ALLOW_UNSECURE_COMMANDS: true
@@ -16,11 +16,7 @@
     - name: Install .NET 6
       uses: actions/setup-dotnet@v1
       with:
-<<<<<<< HEAD
         dotnet-version: '6.0.x'
-=======
-        dotnet-version: '6.0.1'
->>>>>>> d67b153a
 
     - name: Setup MSBuild Path
       uses: microsoft/setup-msbuild@v1      
@@ -53,11 +49,7 @@
     - name: Install .NET 6
       uses: actions/setup-dotnet@v1
       with:
-<<<<<<< HEAD
         dotnet-version: '6.0.x' 
-=======
-        dotnet-version: '6.0.1' 
->>>>>>> d67b153a
 
     - name: Run test .NET 3.5
       run: dotnet test -c Release -f net35 --nologo --no-build # No coverage for NET3.5 because of bug in combination with Coverlet+Stron naming
